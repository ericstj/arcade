--- conflicted
+++ resolved
@@ -2,11 +2,7 @@
 
 Target completion date for these workstreams is 12/14/2018.
 
-<<<<<<< HEAD
-| Repo                                          | Owner                         | Status   | Trend                                                                                     | Completion Status | Notes |
-=======
 | Repo                                          | Owner                         | Status   | Risk Assessment                                                                           | Completion Status | Notes |
->>>>>>> 49efe709
 | --------------------------------------------- | ----------------------------- | -------- |:-----------------------------------------------------------------------------------------:|:-----------------:| ----- |
 | [Arcade](#arcade)                             | [mawilkie](#mark-wilkie)      | Complete | ![done](https://findicons.com/files/icons/767/wp_woothemes_ultimate/16/checkmark.png)     | 4 / 4             | |
 | [ASP.Net](#aspnet)                            | [namc](#nate-mcmaster)        | At risk  | ![negative](http://individual.icons-land.com/IconsPreview/Sport/PNG/16x16/Ball_Red.png)   | 0 / 4             | Internal builds in dnceng work is in progress |
@@ -37,11 +33,7 @@
 | On track | Work streams are on track for completion by the target completion date or exceptions are understood / acceptable |
 | At risk  | One or more work streams are not on track to be completed by the target completion date and may impact business decisions |
 
-<<<<<<< HEAD
-| Trend                                                                                     | Description |
-=======
 | Risk Assessment                                                                           | Description |
->>>>>>> 49efe709
 |:-----------------------------------------------------------------------------------------:| ----------- |
 | ![positive](http://individual.icons-land.com/IconsPreview/Sport/PNG/16x16/Ball_Green.png) | Work stream is on track or trending well |
 | ![at risk](http://individual.icons-land.com/IconsPreview/Sport/PNG/16x16/Ball_Yellow.png) | Work stream has some risk or there is no change in trend |
